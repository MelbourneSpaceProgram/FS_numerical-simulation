/* Copyright 2017-2018 Melbourne Space Program */

package msp.simulator.dynamic.propagation;

import org.hipparchus.complex.Quaternion;
import org.hipparchus.geometry.euclidean.threed.Rotation;
import org.hipparchus.geometry.euclidean.threed.Vector3D;
import org.orekit.attitudes.Attitude;
import org.orekit.errors.OrekitException;
import org.orekit.orbits.CircularOrbit;
import org.orekit.propagation.SpacecraftState;
import org.orekit.propagation.numerical.NumericalPropagator;
import org.orekit.propagation.sampling.OrekitFixedStepHandler;
import org.orekit.time.AbsoluteDate;
import org.orekit.utils.AngularCoordinates;

import msp.simulator.environment.orbit.OrbitWrapper;
import msp.simulator.satellite.assembly.SatelliteStates;
import msp.simulator.utils.logs.ephemeris.EphemerisGenerator;

/**
 * This class implements the propagation step handler
 * for our own simulation.
 * <p>
 * It mainly add the attitude propagation after the main
 * orbital parameters and additional states integration 
 * at the end of each steps. Then it enables to synchronize 
 * both main and secondary propagation.
 *
 * @author Florian CHAUBEYRE
 */
public class StepHandler implements OrekitFixedStepHandler {

	/** Instance of the satellite in the simulation. */
	private SatelliteStates satelliteStates;

	/** Fixed integration time step of the propagation services. */
	private final double integrationTimeStep;

	/** Buffer for the last target date of propagation. */
	private AbsoluteDate exitDateOfStep;

	/**
	 * Build the additional step processing of the propagation services.
	 * @param satellite Instance of the simulation.
	 * @param stepSize Integration time step of the propagation, i.e. "dt".
	 */
	public StepHandler(SatelliteStates satelliteStates, double stepSize) {
		this.satelliteStates = satelliteStates;
		this.integrationTimeStep = stepSize;
		this.exitDateOfStep = 
				satelliteStates.getInitialState().getDate()
				.shiftedBy(this.integrationTimeStep);
	
	}

	/**
	 * This method handles any processing that has to be done
	 * after the main orbital parameters and additional states
	 * propagation at each step.
	 * <p>
	 * This is mainly used in this simulation to process the attitude
	 * propagation of the satellite according to our rotational
	 * dynamic and ensures the synchronization between the main
	 * propagation and our user-defined extra propagation.
	 * 
	 * @param mainPropagatedState Satellite state after the main propagation (orbit and additionals)
	 * @param isLast True if this step is the last step of the propagation
	 * at the target date.
	 * @throws OrekitException when the step fail to process.
	 * @see org.orekit.propagation.sampling.OrekitFixedStepHandler
	 */
	@Override
	public void handleStep(SpacecraftState mainPropagatedState, boolean isLast) throws OrekitException {

		/* **************************** READ ME *************************************	*
		 * 																			*
		 * Let's say the main propagation compute a step from t to t+dt.				*
		 * Then it will iterate the main state of the satellite, i.e. 				*
		 * the orbital parameters qnd the additional parameter from the date at t		* 
		 * to the the date at t+dt.													*
		 * According the fact that numerous objects are time stamped in the			*
		 * simulation, a specific attention should be given to the synchronization	*
		 * of the different modules.													*
		 * 																			*
		 * Here the main propagation will provide a time stamped Spacecraft state		*
		 * with the START DATE of the integration step - Date(t). Nonetheless this	*
		 * is not exactly the state at t because the main parameters have been		*
		 * integrated as well as the additional ones.								*
		 * Thus the StepHandler has to compute this provided step time stamped at		*
		 * t and bring it to t+dt.													*
		 * 																			*
		 * As a consequence, we do not have access to the target date, but to the		*
		 * beginning date of the integration!										*
		 * 																			*
		 * Taking into account the wrong date of the step, for instance to mistake 	*
		 * the beginning date and the target date, could lead to an asynchronization	*
		 * between the main and the secondary propagation (provided by the step 		*
		 * handler). This asynchronization will probably be of one time step so it 	*
		 * could be tricky to detect.												*
		 * 																			*
		 * On the other side when the end date of a set of steps is reached, a final	*
		 * computation is proposed through the boolean "isLast".						*
		 * If the last state is time stamped with a date said Tf and computed, then	*
		 * at the next step - from Ti to Ti+DT - in the case where Ti = Tf, then		*
		 * the step Ti = Tf is computed twice by the step handler: one time at the	*
		 * end of the previous step and one time at the beginning of the new step.	*
		 * 																			*
		 * In order to avoid this double processing, that lead to a twice-as-quick	*
		 * step handler propagation, we have to prevent the computation of the same	*
		 * date.																		*
		 * 																			*
		 * Also the previous discussed point proved us that we have access to the		*
		 * entry date of the integration step. Thus we should avoid the double step 	*
		 * AT THE END and not the one at the start to avoid to be always a single 	*
		 * integration time step late during the secondary propagation.				*
		 * 																			*
		 * **************************************************************************	*/
		
		if (!isLast) {
			/* ***** Handle the step. ******	*/

			this.propagateAttitude(mainPropagatedState);

			/* *****************************	*/

		}

		/* Update the buffered date to the next step. */
		this.exitDateOfStep = this.exitDateOfStep.shiftedBy(EphemerisGenerator.ephemerisTimeStep);
	}

	/**
	 * Compute and Update the satellite state at the next time step.
	 * <p>
	 * The dynamic computation is as follow: 
	 * Torque -- Spin -- Attitude.
	 * <p>
	 * The main OreKit integration takes care of the orbital 
	 * parameters and integrates the additional data - e.g. the 
	 * spin - where the secondary integration resolves the new 
	 * attitude through the Wilcox algorithm.
	 * <p>
	 * This process is called "Propagation".
	 * 
<<<<<<< HEAD
	 * @param mainPropagatedState The current state of the satellite, just
	 * update with the main propagation.
=======
	 * @param mainPropagatedState The main already-propagated 
	 * state at the date of the beginning of the integration.
>>>>>>> dc368c4b
	 * 
	 * @see NumericalPropagator#propagate(AbsoluteDate)
	 * 
	 */
	public void propagateAttitude(SpacecraftState mainPropagatedState) {
		try {
			/* At that point the main propagation of the orbital parameters
			 * and the additional states (spin and rotational acceleration)
			 * is done and we have access to a SpacecraftState containing 
			 * the current Attitude and the new integrated spin.
			 * Thus we can compute the attitude at the next step.
			 */
			/* Nonetheless as said in the main introduction of the class
			 * the date contained in the main propagated state is not updated,
			 * it means that we have access to the right orbit but with the
			 * previous date. Thus we have to update this date ourselves to
			 * store it in our own satellite states.
			 * As the date is accessed through the orbit, we have to build
			 * a clone of the orbit but with the right date.
			 */

			/* Determine the data of the rotation at the next step. 
			 * The additional states are already updated.
			 */

			/* Rotational Acceleration */
			Vector3D rotAcc = new Vector3D(mainPropagatedState.getAdditionalState("RotAcc"));

			/* Spin */
			Vector3D spin = new Vector3D(mainPropagatedState.getAdditionalState("Spin"));

			/* Attitude determination: it needs to be propagated. */
			Attitude currentAttitude =
					this.satelliteStates.getCurrentState().getAttitude();

			Quaternion currentQuaternion = new Quaternion (
					currentAttitude.getRotation().getQ0(),
					currentAttitude.getRotation().getQ1(),
					currentAttitude.getRotation().getQ2(),
					currentAttitude.getRotation().getQ3()
					);

			/* 		-> Propagate the attitude quaternion. */
			Quaternion propagatedQuaternion =
					wilcox(		
							currentQuaternion, 
							spin, 
							this.integrationTimeStep
							);

			/* 		-> Build the final attitude. */
			Attitude propagatedAttitude = new Attitude (
					mainPropagatedState.getDate().shiftedBy(integrationTimeStep),
					mainPropagatedState.getFrame(),
					new AngularCoordinates(
							new Rotation(
									propagatedQuaternion.getQ0(),
									propagatedQuaternion.getQ1(),
									propagatedQuaternion.getQ2(),
									propagatedQuaternion.getQ3(),
									true /* Normalize the quaternion. */
									),
							spin,
							rotAcc
							)
					);

			/* Finally mount the new propagated state: only the attitude is modified. */
			SpacecraftState secondaryPropagatedState = new SpacecraftState(
					OrbitWrapper.clone(
							new CircularOrbit(mainPropagatedState.getOrbit()),
							mainPropagatedState.getOrbit().getDate().shiftedBy(integrationTimeStep)),
					propagatedAttitude,
					mainPropagatedState.getMass(),
					mainPropagatedState.getAdditionalStates()
					);

			/* Updating the satellite reference at the end of the step. */
			this.satelliteStates.setCurrentState(secondaryPropagatedState);

		} catch (OrekitException e) {
			e.printStackTrace();
		}
	}

	/**
	 * The Wilcox Algorithm allows to compute the differential equation
	 * leading the quaternion kinematic. It means this can provide
	 * the quaternion at the next integration step (t+dt) regarding the orientation 
	 * and the rotational speed at the time t.
	 * <p>
	 * Be aware that this processing considers the orientation of the spin
	 * vector to be constant over a step. In the case the rotational speed
	 * vector is not constant all along the step, an error said an error
	 * of commutation appears and one should use the Edward's algorithm
	 * that propose a correction.
	 * 
	 * @param Qi Initial quaternion to propagate
	 * @param spin Instant rotational speed
	 * @param dt Integration time step
	 * @return Qj The final quaternion after the rotation due 
	 * to the spin during the step of time.
	 * 
	 * @see StepHandler#edwards
	 */
	public static Quaternion wilcox(Quaternion Qi, Vector3D spin, double dt) {

		/* Vector Angle of Rotation: Theta = dt*W */
		Vector3D theta = new Vector3D(dt, spin);

		/* Compute the change-of-frame Quaternion dQ */
		double dQ0 = 1. - 1./8. * theta.getNormSq();
		double dQ1 = theta.getX() / 2. * (1. - 1./24. * theta.getNormSq());
		double dQ2 = theta.getY() / 2. * (1. - 1./24. * theta.getNormSq());
		double dQ3 = theta.getZ() / 2. * (1. - 1./24. * theta.getNormSq());

		Quaternion dQ = new Quaternion(dQ0, dQ1, dQ2, dQ3);

		/* Compute the final state Quaternion. */
		Quaternion Qj = Qi.multiply(dQ).normalize();

		return Qj ;
	}

	/**
	 * Edward's algorithm enables to integrate the differential equation
	 * leading the Quaternion kinematic by trying to reduce the error said
	 * of commutation that appears when the spin vector does not have a
	 * constant direction during the integration step.
	 * <p>
	 * Nonetheless, the error of commutation is zero when the spin
	 * vector and the integrated spin vector over the step (or theta)
	 * are linear. Then the algorithm is equivalent to the typical Wilcox 
	 * algorithm.
	 * 
	 * @param Qi Initial Quaternion
	 * @param theta Integrated spin vector ( integral(spin, t, t+dt) )
	 * @param spin Rotational Speed vector
	 * @param dt Integration step
	 * @return The quaternion at t+dt
	 * 
	 * @see StepHandler#wilcox
	 */
	public static Quaternion edwards(Quaternion Qi, Vector3D theta, Vector3D spin, double dt) {

		/* Compute the error of commutation. */
		Vector3D commutation = 
				spin.scalarMultiply(1. / 2.)
				.crossProduct(theta.scalarMultiply(1. / 2.))
				.scalarMultiply(1. / 12.);

		/* Compute the transition quaternion. */
		double scalarPart = 1. - theta.getNormSq() / 8. ;
		Vector3D vectorPart = 
				theta
				.scalarMultiply( ( 1. - theta.getNormSq() / 24.) / 2. )
				.add(commutation);

		Quaternion dQ = new Quaternion(scalarPart, vectorPart.toArray());

		/* Finally compute the final quaternion. */
		Quaternion Qf = Qi.multiply(dQ).normalize();

		return Qf;
	}

}<|MERGE_RESOLUTION|>--- conflicted
+++ resolved
@@ -143,13 +143,8 @@
 	 * <p>
 	 * This process is called "Propagation".
 	 * 
-<<<<<<< HEAD
-	 * @param mainPropagatedState The current state of the satellite, just
-	 * update with the main propagation.
-=======
 	 * @param mainPropagatedState The main already-propagated 
 	 * state at the date of the beginning of the integration.
->>>>>>> dc368c4b
 	 * 
 	 * @see NumericalPropagator#propagate(AbsoluteDate)
 	 * 
