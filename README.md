# MSP Numerical Simulation Validation Bench

## Requirements:
- Java 8 (preferred) or later
- Apache Maven (version 3.5.3 or later) 
- JUnit (version 4 or later)

Optional, but advised:
- MemCached
- VTS - a space 3D data analysis and visualization software. (http://timeloop.fr/vts/)

## Simple Installation:
- Install Eclipse IDE for Java (e.g. Eclipse Oxygen)
- In Eclipse > Import > New Maven Project > Deselect all
- Import "simulator" and the top head of the other projects (hipparchus-1.2, orekit-9.1, slf4j-1.8.0-beta0 etc.)
- Right click on simulator project > Maven > Update Project... > Select all > Force Update of Snapchots/Releases > OK

The simulator project is now set up. You can launch the main method and some tests.
## Command Line Execution of Simulation 
### Linux 
- cd into /simulator
- $mvn compile
<<<<<<< HEAD
- $mvn  mvn exec:java -D"exec.mainClass"="msp.simulator.Main"
- OR simply use bash runSim.sh 
=======
- $mvn exec:java -D"exec.mainClass"="msp.simulator.Main"
>>>>>>> 1ab8a069
## Simple Test Execution:
- In Eclipse, select the test to run in src/test/java/msp/simulator
- Run As > JUnit Test

### Test Automation Execution:
- In Eclipse, Run > Run Configuration > JUnit.
- New Configuration > Run all tests in the select project > Ru;

## Setting up a VTS project
VTS is the 3D visualization tool of the numerical simulation facility. It can run offline or in real-time.
- Create a new VTS project
- In the Satellite section, select one of the default 3D model or add your own .3DS.
- Set the size of the satellite between 1e2 and 1e6 depending on the desired view.
- In Satellite Orientation, set the attitude and orbit ephemeris source:
 - In case of offline mode, copy the AEM and OEM file from the simulator resources/ephemeris folder to the data folder of the project.
 - In case of real-time mode, set the source to "Stream" with the ID "pos" and "att" respectively for position and attitude.
- In the Application section, right click and add the Celestia view (the 3D engine).

### Important notice on real-time mode:
- Launch the VTS project before launching the simulation.
- Expand the "broker" and select a 3D camera of your choice. (e.g. Satellite Inertial Camera) otherwise the view will remain black by default.<|MERGE_RESOLUTION|>--- conflicted
+++ resolved
@@ -20,12 +20,9 @@
 ### Linux 
 - cd into /simulator
 - $mvn compile
-<<<<<<< HEAD
 - $mvn  mvn exec:java -D"exec.mainClass"="msp.simulator.Main"
 - OR simply use bash runSim.sh 
-=======
 - $mvn exec:java -D"exec.mainClass"="msp.simulator.Main"
->>>>>>> 1ab8a069
 ## Simple Test Execution:
 - In Eclipse, select the test to run in src/test/java/msp/simulator
 - Run As > JUnit Test
